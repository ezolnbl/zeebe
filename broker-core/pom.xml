<project xmlns="http://maven.apache.org/POM/4.0.0"
  xmlns:xsi="http://www.w3.org/2001/XMLSchema-instance"
  xsi:schemaLocation="http://maven.apache.org/POM/4.0.0 http://maven.apache.org/xsd/maven-4.0.0.xsd">

  <modelVersion>4.0.0</modelVersion>
  <name>Zeebe Broker Core</name>
  <artifactId>zeebe-broker-core</artifactId>
  <packaging>jar</packaging>

  <parent>
    <groupId>io.zeebe</groupId>
    <artifactId>zeebe-parent</artifactId>
    <version>0.18.0-SNAPSHOT</version>
    <relativePath>../parent</relativePath>
  </parent>

  <licenses>
    <license>
      <name>GNU Affero General Public License v3.0 or later</name>
      <url>https://www.gnu.org/licenses/agpl-3.0.txt</url>
    </license>
  </licenses>

  <properties>
    <license.header>COPYING-HEADER.txt</license.header>
  </properties>

  <dependencies>
    <dependency>
      <groupId>com.fasterxml.jackson.core</groupId>
      <artifactId>jackson-core</artifactId>
    </dependency>

    <dependency>
      <groupId>com.fasterxml.jackson.core</groupId>
      <artifactId>jackson-databind</artifactId>
    </dependency>

    <dependency>
      <groupId>org.msgpack</groupId>
      <artifactId>jackson-dataformat-msgpack</artifactId>
    </dependency>

    <dependency>
      <groupId>com.fasterxml.jackson.dataformat</groupId>
      <artifactId>jackson-dataformat-yaml</artifactId>
    </dependency>

    <dependency>
      <groupId>com.fasterxml.jackson.datatype</groupId>
      <artifactId>jackson-datatype-jsr310</artifactId>
    </dependency>

    <dependency>
      <groupId>com.fasterxml.jackson.core</groupId>
      <artifactId>jackson-annotations</artifactId>
    </dependency>

    <dependency>
      <groupId>io.zeebe</groupId>
      <artifactId>zeebe-logstreams</artifactId>
    </dependency>

    <dependency>
      <groupId>io.zeebe</groupId>
      <artifactId>zeebe-protocol</artifactId>
    </dependency>

    <dependency>
      <groupId>io.zeebe</groupId>
      <artifactId>zeebe-protocol-impl</artifactId>
    </dependency>

    <dependency>
      <groupId>io.zeebe</groupId>
      <artifactId>zeebe-util</artifactId>
    </dependency>

    <dependency>
      <groupId>io.zeebe</groupId>
      <artifactId>zeebe-transport</artifactId>
    </dependency>

    <dependency>
      <groupId>io.zeebe</groupId>
      <artifactId>zeebe-service-container</artifactId>
    </dependency>

    <dependency>
      <groupId>io.zeebe</groupId>
<<<<<<< HEAD
      <artifactId>zeebe-raft</artifactId>
    </dependency>

    <dependency>
      <groupId>io.zeebe</groupId>
      <artifactId>zeebe-gossip</artifactId>
    </dependency>

    <dependency>
      <groupId>io.zeebe</groupId>
=======
>>>>>>> cb9ea88a
      <artifactId>zeebe-gateway</artifactId>
    </dependency>

    <dependency>
      <groupId>com.google.guava</groupId>
      <artifactId>guava</artifactId>
    </dependency>

    <dependency>
      <groupId>com.google.code.gson</groupId>
      <artifactId>gson</artifactId>
    </dependency>

    <dependency>
      <groupId>io.zeebe</groupId>
      <artifactId>zeebe-msgpack-core</artifactId>
    </dependency>

    <dependency>
      <groupId>io.zeebe</groupId>
      <artifactId>zeebe-msgpack-json-el</artifactId>
    </dependency>

    <dependency>
      <groupId>io.zeebe</groupId>
      <artifactId>zeebe-exporter-api</artifactId>
    </dependency>

    <dependency>
      <groupId>uk.co.real-logic</groupId>
      <artifactId>sbe-tool</artifactId>
    </dependency>

    <dependency>
      <groupId>org.agrona</groupId>
      <artifactId>agrona</artifactId>
    </dependency>

    <dependency>
      <groupId>io.zeebe</groupId>
      <artifactId>zeebe-protocol-test-util</artifactId>
      <scope>test</scope>
    </dependency>

    <dependency>
      <groupId>io.zeebe</groupId>
      <artifactId>zeebe-test-util</artifactId>
      <scope>test</scope>
    </dependency>

    <dependency>
      <groupId>io.zeebe</groupId>
      <artifactId>zeebe-exporter-asserts</artifactId>
      <scope>test</scope>
    </dependency>

    <dependency>
      <groupId>junit</groupId>
      <artifactId>junit</artifactId>
      <scope>test</scope>
    </dependency>

    <dependency>
      <groupId>org.mockito</groupId>
      <artifactId>mockito-core</artifactId>
      <scope>test</scope>
    </dependency>

    <dependency>
      <groupId>org.assertj</groupId>
      <artifactId>assertj-core</artifactId>
      <scope>test</scope>
    </dependency>

    <dependency>
      <groupId>io.zeebe</groupId>
      <artifactId>zeebe-msgpack-json-path</artifactId>
    </dependency>

    <dependency>
      <groupId>io.zeebe</groupId>
      <artifactId>zeebe-msgpack-value</artifactId>
    </dependency>

    <dependency>
      <groupId>org.msgpack</groupId>
      <artifactId>msgpack-core</artifactId>
      <scope>test</scope>
    </dependency>

    <dependency>
      <groupId>io.zeebe</groupId>
      <artifactId>zeebe-bpmn-model</artifactId>
    </dependency>

    <dependency>
      <groupId>org.camunda.bpm.model</groupId>
      <artifactId>camunda-xml-model</artifactId>
    </dependency>

    <dependency>
      <groupId>io.zeebe</groupId>
      <artifactId>zeebe-db</artifactId>
    </dependency>

    <dependency>
      <groupId>io.zeebe</groupId>
      <artifactId>zeebe-dispatcher</artifactId>
    </dependency>

    <dependency>
      <groupId>org.slf4j</groupId>
      <artifactId>slf4j-api</artifactId>
    </dependency>

    <dependency>
<<<<<<< HEAD
      <groupId>io.netty</groupId>
      <artifactId>netty-codec-http</artifactId>
    </dependency>

    <dependency>
      <groupId>io.netty</groupId>
      <artifactId>netty-buffer</artifactId>
    </dependency>

    <dependency>
      <groupId>io.netty</groupId>
      <artifactId>netty-codec</artifactId>
    </dependency>

    <dependency>
      <groupId>io.netty</groupId>
      <artifactId>netty-transport</artifactId>
=======
      <groupId>io.atomix</groupId>
      <artifactId>atomix</artifactId>
    </dependency>

    <dependency>
      <groupId>io.atomix</groupId>
      <artifactId>atomix-cluster</artifactId>
    </dependency>

    <dependency>
      <groupId>io.atomix</groupId>
      <artifactId>atomix-primary-backup</artifactId>
    </dependency>

    <dependency>
      <groupId>io.atomix</groupId>
      <artifactId>atomix-primitive</artifactId>
    </dependency>

    <dependency>
      <groupId>io.atomix</groupId>
      <artifactId>atomix-raft</artifactId>
    </dependency>

    <dependency>
      <groupId>io.atomix</groupId>
      <artifactId>atomix-utils</artifactId>
>>>>>>> cb9ea88a
    </dependency>

    <dependency>
      <groupId>org.apache.logging.log4j</groupId>
      <artifactId>log4j-api</artifactId>
      <scope>test</scope>
    </dependency>

    <dependency>
      <groupId>one.util</groupId>
      <artifactId>streamex</artifactId>
      <scope>test</scope>
    </dependency>

    <dependency>
      <groupId>org.apache.httpcomponents</groupId>
      <artifactId>httpcore</artifactId>
      <scope>test</scope>
    </dependency>

    <dependency>
      <groupId>org.apache.httpcomponents</groupId>
      <artifactId>httpclient</artifactId>
      <scope>test</scope>
    </dependency>

    <dependency>
      <groupId>org.openjdk.jmh</groupId>
      <artifactId>jmh-core</artifactId>
      <scope>test</scope>
    </dependency>

  </dependencies>

  <build>
    <plugins>

      <plugin>
        <groupId>org.codehaus.mojo</groupId>
        <artifactId>build-helper-maven-plugin</artifactId>
        <executions>
          <execution>
            <id>add-source</id>
            <phase>generate-sources</phase>
            <goals>
              <goal>add-source</goal>
            </goals>
            <configuration>
              <sources combine.children="append"><!-- merging with parent
                  config for benchmarks -->
                <source>${project.build.directory}/generated-sources/sbe</source>
              </sources>
            </configuration>
          </execution>
        </executions>
      </plugin>
      <plugin>
        <groupId>org.codehaus.mojo</groupId>
        <artifactId>exec-maven-plugin</artifactId>
        <executions>
          <execution>
            <phase>generate-sources</phase>
            <goals>
              <goal>java</goal>
            </goals>
          </execution>
        </executions>
        <configuration>
          <executableDependency>
            <groupId>uk.co.real-logic</groupId>
            <artifactId>sbe</artifactId>
          </executableDependency>
          <mainClass>uk.co.real_logic.sbe.SbeTool</mainClass>
          <arguments>
            <argument>${project.build.resources[0].directory}/management-schema.xml</argument>
            <argument>${project.build.resources[0].directory}/subscription-schema.xml</argument>
          </arguments>
          <workingDirectory>${project.build.directory}/generated-sources</workingDirectory>
          <!-- system properties defined in zeebe-parent -->
        </configuration>
        <dependencies>
          <dependency>
            <groupId>uk.co.real-logic</groupId>
            <artifactId>sbe-all</artifactId>
            <version>${version.sbe}</version>
          </dependency>
        </dependencies>
      </plugin>
      <plugin>
        <groupId>org.apache.maven.plugins</groupId>
        <artifactId>maven-jar-plugin</artifactId>
        <version>3.1.1</version>
        <executions>
          <execution>
            <goals>
              <goal>test-jar</goal>
            </goals>
          </execution>
        </executions>
        <configuration>
          <useDefaultManifestFile>false</useDefaultManifestFile>
        </configuration>
      </plugin>
    </plugins>
  </build>

  <profiles>
    <profile>
      <id>jmh</id>

      <dependencies>
        <dependency>
          <groupId>org.openjdk.jmh</groupId>
          <artifactId>jmh-generator-annprocess</artifactId>
          <scope>test</scope>
        </dependency>
      </dependencies>

      <build>
        <plugins>

          <plugin>
            <groupId>org.apache.maven.plugins</groupId>
            <artifactId>maven-assembly-plugin</artifactId>
            <executions>
              <execution>
                <id>package-jmh-tests</id>
                <phase>package</phase>
                <goals>
                  <goal>single</goal>
                </goals>
                <configuration>
                  <attach>true</attach>
                  <archive>
                    <manifest>
                      <mainClass>org.openjdk.jmh.Main</mainClass>
                    </manifest>
                  </archive>
                  <descriptor>src/test/jmh/assembly.xml</descriptor>
                </configuration>
              </execution>
            </executions>
          </plugin>

          <plugin>
            <groupId>org.codehaus.mojo</groupId>
            <artifactId>exec-maven-plugin</artifactId>
            <executions>
              <execution>
                <id>run-jmh-tests</id>
                <phase>integration-test</phase>
                <goals>
                  <goal>exec</goal>
                </goals>
                <configuration>
                  <classpathScope>test</classpathScope>
                  <executable>java</executable>
                  <arguments>
                    <argument>-classpath</argument>
                    <classpath/>
                    <argument>org.openjdk.jmh.Main</argument>
                    <argument>.*</argument>
                    <argument>-rf</argument>
                    <argument>json</argument>
                    <argument>-rff</argument>
                    <argument>${project.build.directory}/jmh-result.json</argument>
                  </arguments>
                </configuration>
              </execution>
            </executions>
          </plugin>
        </plugins>
      </build>
    </profile>
  </profiles>

</project>
<|MERGE_RESOLUTION|>--- conflicted
+++ resolved
@@ -88,19 +88,6 @@
 
     <dependency>
       <groupId>io.zeebe</groupId>
-<<<<<<< HEAD
-      <artifactId>zeebe-raft</artifactId>
-    </dependency>
-
-    <dependency>
-      <groupId>io.zeebe</groupId>
-      <artifactId>zeebe-gossip</artifactId>
-    </dependency>
-
-    <dependency>
-      <groupId>io.zeebe</groupId>
-=======
->>>>>>> cb9ea88a
       <artifactId>zeebe-gateway</artifactId>
     </dependency>
 
@@ -217,7 +204,6 @@
     </dependency>
 
     <dependency>
-<<<<<<< HEAD
       <groupId>io.netty</groupId>
       <artifactId>netty-codec-http</artifactId>
     </dependency>
@@ -235,7 +221,8 @@
     <dependency>
       <groupId>io.netty</groupId>
       <artifactId>netty-transport</artifactId>
-=======
+    </dependency>
+    <dependency>
       <groupId>io.atomix</groupId>
       <artifactId>atomix</artifactId>
     </dependency>
@@ -263,7 +250,6 @@
     <dependency>
       <groupId>io.atomix</groupId>
       <artifactId>atomix-utils</artifactId>
->>>>>>> cb9ea88a
     </dependency>
 
     <dependency>
